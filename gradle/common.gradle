--- conflicted
+++ resolved
@@ -10,13 +10,10 @@
         targetCompatibility JavaVersion.VERSION_1_8
     }
 
-<<<<<<< HEAD
-=======
     kotlinOptions {
         jvmTarget = "1.8"
     }
 
->>>>>>> 3fad6f0c
     defaultConfig {
         minSdkVersion rootProject.ext.versions.minSdkVersion
         targetSdkVersion rootProject.ext.versions.targetSdkVersion
